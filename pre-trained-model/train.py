--- conflicted
+++ resolved
@@ -174,15 +174,8 @@
     # assume the data does not have translation prompt prefix
     # what data type is the monolingual data, dictionary? list? HuggingFace Dataset?
 
-<<<<<<< HEAD
-    prefix = f"translate {source_lang} to {target_lang}: "
-    new_mono_data = [
-        prefix + source_dict[source_lang] for source_dict in monolingual_data
-    ]
-=======
     prompt = f'translate {source_lang} to {target_lang}: '
     new_mono_data = [prompt + source_dict[source_lang] for source_dict in monolingual_data]
->>>>>>> 3245a410
 
     # tokenizer just takes in the lines from the language
     input_tokens = tokenizer(new_mono_data, return_tensors="pt").input_ids
