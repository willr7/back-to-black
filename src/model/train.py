--- conflicted
+++ resolved
@@ -1,544 +1,540 @@
-import os
-import warnings
-from pathlib import Path
-
-import torch
-import torch.nn as nn
-import torchmetrics
-from config import get_config, get_weights_file_path
-from dataset import Source_Target_Dataset, causal_mask
-from datasets import Dataset as HuggingFaceDataset
-
-<<<<<<< HEAD
-from dataset import Source_Target_Dataset, causal_mask
-=======
-
->>>>>>> 57284756
-from model import build_transformer
-from config import get_weights_file_path, get_config
-
-from tokenizers import Tokenizer
-from tokenizers.models import WordLevel
-from tokenizers.pre_tokenizers import Whitespace
-from tokenizers.trainers import WordLevelTrainer
-from torch.utils.data import DataLoader, Dataset, random_split
-from torch.utils.tensorboard import SummaryWriter
-from tqdm import tqdm
-
-from model import build_transformer
-
-
-def beam_search(model, beam_size, encoder_input, encoder_mask, tokenizer_source, tokenizer_target, max_len, device):
-    """
-    Performs beam search on the encoder
-    
-    Parameters:
-    encoder_input: Torch.Tensor
-        encoded input source sentence
-    
-    encoder_mask: Torch.Tensor
-        binary vector indicating which elements of the encoder's output should be considered during decoding process
-
-    Return:
-    """
-    sos_idx = tokenizer_target.token_to_id(['SOS'])
-    eos_idx = tokenizer_target.token_to_id(['EOS'])
-
-    # precompute the encoder output
-    encoder_output = model.encode(encoder_input, encoder_mask)
-    # initialize decoder input with the sos token with the same type as the encoder input
-    decoder_initial_input = torch.empty(1,1).fill_(sos_idx).type_as(encoder_input).to(device)
-
-    # create a beam list
-    beam_list = [(decoder_initial_input, 1)]
-
-    while True:
-
-        # checking for any beam that has reached max length
-            # this means we have run the decoding for at least max_len iterations, so stop the beam search
-        if any([beam.size(1) == max_len for beam, _ in beam_list]):
-            break
-
-        new_beams = []
-
-        # explores k * k possible beams and then only move forward with top k beams
-        for beam, score in beam_list:
-
-            # checking if the eos token has been reached
-            if beam[0][-1] == eos_idx:
-                continue
-
-            # build beam's mask 
-            beam_mask = causal_mask(beam.size(1)).type_as(encoder_mask).to(device)
-
-            # calculate output
-            output = model.decode(encoder_output, encoder_mask, beam, beam_mask)
-            # get next token probabilities (score)
-            prob = model.project(output[:, -1])
-
-            # get top k beams
-            top_k_prob, top_k_idx = torch.topk(prob, beam_size, dim=1)
-
-            for i in range(beam_size):
-
-                # for each of the top k beams, get the token and its probability
-                token = top_k_idx[0][i].unsqueeze(0).unsqueeze(0)    
-                token_prob = top_k_prob[0][i].item()
-
-                # create new beam by appending token to current beam
-                new_beam = torch.cat([beam, token], dim=1)
-                # sum the log probabilities cuz' probabilities in log space 
-                # (adding in log space => multiplying in normal base) 
-                new_beams.append((new_beam, score + token_prob))
-
-        # sort the new beams by their score value
-        beam_list = sorted(new_beams, key=lambda x: x[1], reverse=True)
-        # keeps the top k beams
-        beam_list = beam_list[:beam_size]
-
-        # If all the beams have reached the eos token, stop
-        if all([beam[0][-1].item() == eos_idx for beam, _ in beam_list]):
-            break
-
-    # return the best beam after beam search
-    return beam_list[0][0].squeeze()
-
-
-def greedy_decode(model, sentence, tokenizer_src, tokenizer_tgt, max_len, device):
-    with torch.no_grad():
-        source = tokenizer_src.encode(sentence)
-        source = torch.cat(
-            [
-                torch.tensor([tokenizer_src.token_to_id("[SOS]")], dtype=torch.int64),
-                torch.tensor(source.ids, dtype=torch.int64),
-                torch.tensor([tokenizer_src.token_to_id("[EOS]")], dtype=torch.int64),
-                torch.tensor(
-                    [tokenizer_src.token_to_id("[PAD]")]
-                    * (max_len - len(source.ids) - 2),
-                    dtype=torch.int64,
-                ),
-            ],
-            dim=0,
-        ).to(device)
-
-        source_mask = (
-            (source != tokenizer_src.token_to_id("[PAD]"))
-            .unsqueeze(0)
-            .unsqueeze(0)
-            .int()
-            .to(device)
-        )
-
-        encoder_output = model.encode(source, source_mask)
-        decoder_input = (
-            torch.empty(1, 1)
-            .fill_(tokenizer_tgt.token_to_id("[SOS]"))
-            .type_as(source)
-            .to(device)
-        )
-
-        while True:
-            if decoder_input.size(1) == max_len:
-                break
-
-            decoder_mask = (
-                causal_mask(decoder_input.size(1)).type_as(source_mask).to(device)
-            )
-
-            decoder_output = model.decode(
-                encoder_output, source_mask, decoder_input, decoder_mask
-            )
-
-            log_probs = model.project(decoder_output[:, -1])
-
-            top_predictions = torch.topk(log_probs, k=3)
-
-            next_word = top_predictions.indices[0, 0]
-
-            decoder_input = torch.cat(
-                [
-                    decoder_input,
-                    torch.empty(1, 1)
-                    .type_as(source)
-                    .fill_(next_word.item())
-                    .to(device),
-                ],
-                dim=1,
-            )
-
-            if next_word.item() == 3:
-                break
-
-    return decoder_input.squeeze(0)
-
-def run_validation(
-    model,
-    validation_ds,
-    tokenizer_src,
-    tokenizer_tgt,
-    max_len,
-    device,
-    print_msg,
-    global_step,
-    writer,
-    num_examples=2,
-):
-    model.eval()
-    count = 0
-
-    source_texts = []
-    expected = []
-    predicted = []
-
-    try:
-        # get the console window width
-        with os.popen("stty size", "r") as console:
-            _, console_width = console.read().split()
-            console_width = int(console_width)
-    except:
-        # If we can't get the console width, use 80 as default
-        console_width = 80
-
-    with torch.no_grad():
-        for batch in validation_ds:
-            count += 1
-            encoder_input = batch["encoder_input"].to(device)  # (b, seq_len)
-
-            # check that the batch size is 1
-            assert encoder_input.size(0) == 1, "Batch size must be 1 for validation"
-
-            model_out = greedy_decode(
-                model,
-                batch["src_text"][0],
-                tokenizer_src,
-                tokenizer_tgt,
-                max_len,
-                device,
-            )
-
-            source_text = batch["src_text"][0]
-            target_text = batch["tgt_text"][0]
-            model_out_text = tokenizer_tgt.decode(model_out.detach().cpu().numpy())
-
-            source_texts.append(source_text)
-            expected.append(target_text)
-            predicted.append(model_out_text)
-
-            # Print the source, target and model output
-            print_msg("-" * console_width)
-            print_msg(f"{f'SOURCE: ':>12}{source_text}")
-            print_msg(f"{f'TARGET: ':>12}{target_text}")
-            print_msg(f"{f'PREDICTED: ':>12}{model_out_text}")
-
-            if count == num_examples:
-                print_msg("-" * console_width)
-                break
-
-    if writer:
-        # Evaluate the character error rate
-        # Compute the char error rate
-        metric = torchmetrics.CharErrorRate()
-        cer = metric(predicted, expected)
-        writer.add_scalar("validation cer", cer, global_step)
-        writer.flush()
-
-        # Compute the word error rate
-        metric = torchmetrics.WordErrorRate()
-        wer = metric(predicted, expected)
-        writer.add_scalar("validation wer", wer, global_step)
-        writer.flush()
-
-        # Compute the BLEU metric
-        metric = torchmetrics.BLEUScore()
-        bleu = metric(predicted, expected)
-        writer.add_scalar("validation BLEU", bleu, global_step)
-        writer.flush()
-
-def get_all_sentences(ds, lang):
-    for item in ds[lang]:
-        yield item
-
-def get_or_build_tokenizer(config, ds, lang):
-    tokenizer_path = Path(config["tokenizer_file"].format(lang))
-    if not Path.exists(tokenizer_path):
-        tokenizer = Tokenizer(WordLevel(unk_token="[UNK]"))
-        trainer = WordLevelTrainer(
-            vocab_size=config["vocab_size"],
-            special_tokens=["[UNK]", "[PAD]", "[SOS]", "[EOS]"],
-        )
-        tokenizer.train_from_iterator(get_all_sentences(ds, lang), trainer=trainer)
-        tokenizer.save(str(tokenizer_path))
-    else:
-        tokenizer = Tokenizer.from_file(str(tokenizer_path))
-    return tokenizer
-
-
-def load_source_target_dataset(source_path, target_path, source_lang, target_lang):
-    with open(source_path, "r", encoding="utf-8") as f:
-        source_texts = f.readlines()
-    with open(target_path, "r", encoding="utf-8") as f:
-        target_texts = f.readlines()
-
-    # Check lengths match
-    assert len(source_texts) == len(target_texts), "Mismatch in line counts between files"
-
-    # Create dataset dictionary
-    return {source_lang: source_texts, target_lang: target_texts}
-
-def get_ds(config):
-    # dataset_raw = load_dataset('Insert dataset name', f'{config["lang_src"]}-{config["lang_tgt"]}', split="train")
-
-    source_file_path = f"{config['data_folder']}{config['lang_src']}_samples.txt"
-    target_file_path = f"{config['data_folder']}{config['lang_tgt']}_samples.txt"
-
-    dataset_raw = load_source_target_dataset(source_file_path, target_file_path, config["lang_src"], config["lang_tgt"])
-
-    # Build tokenizers
-    tokenizer_source = get_or_build_tokenizer(config, dataset_raw, config["lang_src"])
-    tokenizer_target = get_or_build_tokenizer(config, dataset_raw, config["lang_tgt"])
-
-    # Keep 90% for training and 10% for validation
-    train_dataset_size = int(0.9 * len(dataset_raw))
-    val_dataset_size = int(len(dataset_raw)) - train_dataset_size
-    train_dataset_raw, val_dataset_raw = random_split(
-        dataset_raw, [train_dataset_size, val_dataset_size]
-    )
-
-    train_dataset = Source_Target_Dataset(
-        train_dataset_raw,
-        tokenizer_source,
-        tokenizer_target,
-        config["lang_src"],
-        config["lang_tgt"],
-        config["seq_len"],
-    )
-    val_dataset = Source_Target_Dataset(
-        val_dataset_raw,
-        tokenizer_source,
-        tokenizer_target,
-        config["lang_src"],
-        config["lang_tgt"],
-        config["seq_len"],
-    )
-    max_len_src = 0
-    max_len_target = 0
-    for item in dataset_raw:
-        source_ids = tokenizer_source.encode(item[config["lang_src"]]).ids
-        target_ids = tokenizer_source.encode(item[config["lang_tgt"]]).ids
-        max_len_src = max(max_len_src, len(source_ids))
-        max_len_target = max(max_len_target, len(target_ids))
-
-    print(f"Max length of source ids: {max_len_src}")
-    print(f"Max length of target ids: {max_len_target}")
-
-    train_dataloader = DataLoader(
-        train_dataset, batch_size=config["batch_size"], shuffle=True
-    )
-    val_dataloader = DataLoader(val_dataset, batch_size=1, shuffle=True)
-
-    return train_dataloader, val_dataloader, tokenizer_source, tokenizer_target
-
-
-def get_model(config, vocab_source_len, vocab_target_len):
-    # builds a transformer model
-    model = build_transformer(
-        vocab_source_len,
-        vocab_target_len,
-        config["seq_len"],
-        config["seq_len"],
-        config["d_model"],
-    )
-    return model
-
-
-def train_model(config):
-    # define the device
-    device = (
-        "cuda"
-        if torch.cuda.is_available()
-        else "mps" if torch.backends.mps.is_available() else "cpu"
-    )
-    print("Using device:", device)
-    if device == "cuda":
-        print(f"Device name: {torch.cuda.get_device_name(device)}")
-        print(
-            f"Device memory: {torch.cuda.get_device_properties(device).total_memory / 1024 ** 3} GB"
-        )
-    elif device == "mps":
-        print("Device name: <mps>")
-    else:
-        print("NOTE: If you have a GPU, consider using it for training.")
-        print(
-            "      On a Windows machine with NVidia GPU, check this video: https://www.youtube.com/watch?v=GMSjDTU8Zlc"
-        )
-        print(
-            "      On a Mac machine, run: pip3 install --pre torch torchvision torchaudio torchtext --index-url https://download.pytorch.org/whl/nightly/cpu"
-        )
-    device = torch.device(device)
-
-    Path(config["model_folder"]).mkdir(parents=True, exist_ok=True)
-
-    train_dataloader, val_dataloader, tokenizer_src, tokenizer_tgt = get_ds(config)
-    model = get_model(
-        config, tokenizer_src.get_vocab_size(), tokenizer_tgt.get_vocab_size()
-    ).to(device)
-
-    # Tensorboard
-    writer = SummaryWriter(config["experiment_name"])
-
-    optimizer = torch.optim.Adam(model.parameters(), lr=config["lr"], eps=1e-9)
-
-    # restore the state of the model/optimizer if the model crashes
-    initial_epoch = 0
-    global_step = 0
-
-    if config["preload"]:
-        model_filename = get_weights_file_path(config, config["preload"])
-        print(f"Preloading model: {model_filename}")
-        state = torch.load(model_filename)
-
-        initial_epoch = state["epoch"] + 1
-        optimizer.load_state_dict(state["optimizer_state_dict"])
-        global_step = state["global_step"]
-
-    loss_fn = nn.CrossEntropyLoss(
-        ignore_index=tokenizer_src.token_to_id("[PAD]"), label_smoothing=0.1
-    ).to(device)
-
-    for epoch in range(initial_epoch, config["num_epochs"]):
-        model.train()
-        batch_iterator = tqdm(train_dataloader, desc=f"Processing epoch {epoch:02d}")
-
-        for batch in batch_iterator:
-            encoder_input = batch["encoder_input"].to(device)  # (B, seq_len)
-            decoder_input = batch["decoder_input"].to(device)  # (B, seq_len)
-            encoder_mask = batch["encoder_mask"].to(
-                device
-            )  # (B, 1, 1, seq_len); only hiding the padding tokens
-            decoder_mask = batch["decoder_mask"].to(
-                device
-            )  # (B, 1, seq_len, seq_len); hidding the subsequent words
-
-            # runs the tensors through the transformer
-            encoder_output = model.encode(
-                encoder_input, encoder_mask
-            )  # (B, seq_len, d_model)
-
-            decoder_output = model.decode(
-                encoder_output, encoder_mask, decoder_input, decoder_mask
-            )  # (B, seq_len, d_model)
-
-            # projection output, model output
-            projection_output = model.project(
-                decoder_output
-            )  # (B, seq_len, target_vocab_size)
-
-            label = batch["label"].to(
-                device
-            )  # (B, seq_len) for each batch, we find the position in the vocabulary for a particular word label
-
-            # compare output to the label
-            # turns (B, seq_len, target_vocab_size)  -> (B * seq_len, target_vocab_size)
-            loss = loss_fn(
-                projection_output.view(-1, tokenizer_tgt.get_vocab_size()),
-                label.view(-1),
-            )
-            # shows loss on progress bar
-            batch_iterator.set_postfix({f"loss": f"{loss.item():6.3f}"})
-
-            # record the loss
-            writer.add_scalar("train loss", loss.item(), global_step)
-            writer.flush()
-
-            # backpropagate the loss
-            loss.backward()
-
-            # update the weights
-            optimizer.step()
-            optimizer.zero_grad()
-            global_step += 1
-
-        # save the model at the end of every epoch
-        model_filename = get_weights_file_path(config, f"{epoch:02d}")
-        # good to store both model + optimizer since optimizer keeps track of stats
-        # for each weight and how to move each weight independently
-        run_validation(
-            model,
-            val_dataloader,
-            tokenizer_src,
-            tokenizer_tgt,
-            config["seq_len"],
-            device,
-            print,
-            global_step,
-            writer,
-        )
-        torch.save(
-            {
-                "epoch": epoch,
-                "model_state_dict": model.state_dict(),
-                "optimizer_state_dict": optimizer.state_dict(),
-                "global_step": global_step,
-            },
-            model_filename,
-        )
-
-
-def translate(sentence: str):
-    device = (
-        "cuda"
-        if torch.cuda.is_available()
-        else "mps" if torch.backends.mps.is_available() else "cpu"
-    )
-
-    if device == "cuda":
-        print(f"Device name: {torch.cuda.get_device_name(device)}")
-        print(
-            f"Device memory: {torch.cuda.get_device_properties(device).total_memory / 1024 ** 3} GB"
-        )
-    elif device == "mps":
-        print(f"Device name: <mps>")
-
-    device = torch.device(device)
-
-    config = get_config()
-
-    tokenizer_src = Tokenizer.from_file(
-        str(Path(config["tokenizer_file"].format(config["lang_src"])))
-    )
-    tokenizer_tgt = Tokenizer.from_file(
-        str(Path(config["tokenizer_file"].format(config["lang_tgt"])))
-    )
-
-    model = build_transformer(
-        tokenizer_src.get_vocab_size(),
-        tokenizer_tgt.get_vocab_size(),
-        config["seq_len"],
-        config["seq_len"],
-        d_model=config["d_model"],
-    ).to(device)
-
-    model_filename = get_weights_file_path(config, config["preload"])
-    print(f"Loading model: {model_filename}")
-    state = torch.load(model_filename)
-
-    model.load_state_dict(state["model_state_dict"])
-
-    seq_len = config["seq_len"]
-
-    model.eval()
-    model_out = greedy_decode(
-        model, sentence, tokenizer_src, tokenizer_tgt, seq_len, device
-    )
-    model_out_text = tokenizer_tgt.decode(model_out.detach().cpu().numpy())
-
-    print(model_out_text)
-
-
-if __name__ == "__main__":
-    # warnings.filterwarnings('ignore')
-    # aave_file_path = "../data/aave_samples.txt"
-    # sae_file_path = "../data/sae_samples.txt"
-    config = get_config()
-    train_model(config)
-    # translate("tryna get this out my headbut I can't help it")
+import os
+import warnings
+from pathlib import Path
+
+import torch
+import torch.nn as nn
+import torchmetrics
+from config import get_config, get_weights_file_path
+from dataset import Source_Target_Dataset, causal_mask
+from datasets import Dataset as HuggingFaceDataset
+
+
+from model import build_transformer
+from config import get_weights_file_path, get_config
+
+from tokenizers import Tokenizer
+from tokenizers.models import WordLevel
+from tokenizers.pre_tokenizers import Whitespace
+from tokenizers.trainers import WordLevelTrainer
+from torch.utils.data import DataLoader, Dataset, random_split
+from torch.utils.tensorboard import SummaryWriter
+from tqdm import tqdm
+
+from model import build_transformer
+
+
+def beam_search(model, beam_size, encoder_input, encoder_mask, tokenizer_source, tokenizer_target, max_len, device):
+    """
+    Performs beam search on the encoder
+    
+    Parameters:
+    encoder_input: Torch.Tensor
+        encoded input source sentence
+    
+    encoder_mask: Torch.Tensor
+        binary vector indicating which elements of the encoder's output should be considered during decoding process
+
+    Return:
+    """
+    sos_idx = tokenizer_target.token_to_id(['SOS'])
+    eos_idx = tokenizer_target.token_to_id(['EOS'])
+
+    # precompute the encoder output
+    encoder_output = model.encode(encoder_input, encoder_mask)
+    # initialize decoder input with the sos token with the same type as the encoder input
+    decoder_initial_input = torch.empty(1,1).fill_(sos_idx).type_as(encoder_input).to(device)
+
+    # create a beam list
+    beam_list = [(decoder_initial_input, 1)]
+
+    while True:
+
+        # checking for any beam that has reached max length
+            # this means we have run the decoding for at least max_len iterations, so stop the beam search
+        if any([beam.size(1) == max_len for beam, _ in beam_list]):
+            break
+
+        new_beams = []
+
+        # explores k * k possible beams and then only move forward with top k beams
+        for beam, score in beam_list:
+
+            # checking if the eos token has been reached
+            if beam[0][-1] == eos_idx:
+                continue
+
+            # build beam's mask 
+            beam_mask = causal_mask(beam.size(1)).type_as(encoder_mask).to(device)
+
+            # calculate output
+            output = model.decode(encoder_output, encoder_mask, beam, beam_mask)
+            # get next token probabilities (score)
+            prob = model.project(output[:, -1])
+
+            # get top k beams
+            top_k_prob, top_k_idx = torch.topk(prob, beam_size, dim=1)
+
+            for i in range(beam_size):
+
+                # for each of the top k beams, get the token and its probability
+                token = top_k_idx[0][i].unsqueeze(0).unsqueeze(0)    
+                token_prob = top_k_prob[0][i].item()
+
+                # create new beam by appending token to current beam
+                new_beam = torch.cat([beam, token], dim=1)
+                # sum the log probabilities cuz' probabilities in log space 
+                # (adding in log space => multiplying in normal base) 
+                new_beams.append((new_beam, score + token_prob))
+
+        # sort the new beams by their score value
+        beam_list = sorted(new_beams, key=lambda x: x[1], reverse=True)
+        # keeps the top k beams
+        beam_list = beam_list[:beam_size]
+
+        # If all the beams have reached the eos token, stop
+        if all([beam[0][-1].item() == eos_idx for beam, _ in beam_list]):
+            break
+
+    # return the best beam after beam search
+    return beam_list[0][0].squeeze()
+
+
+def greedy_decode(model, sentence, tokenizer_src, tokenizer_tgt, max_len, device):
+    with torch.no_grad():
+        source = tokenizer_src.encode(sentence)
+        source = torch.cat(
+            [
+                torch.tensor([tokenizer_src.token_to_id("[SOS]")], dtype=torch.int64),
+                torch.tensor(source.ids, dtype=torch.int64),
+                torch.tensor([tokenizer_src.token_to_id("[EOS]")], dtype=torch.int64),
+                torch.tensor(
+                    [tokenizer_src.token_to_id("[PAD]")]
+                    * (max_len - len(source.ids) - 2),
+                    dtype=torch.int64,
+                ),
+            ],
+            dim=0,
+        ).to(device)
+
+        source_mask = (
+            (source != tokenizer_src.token_to_id("[PAD]"))
+            .unsqueeze(0)
+            .unsqueeze(0)
+            .int()
+            .to(device)
+        )
+
+        encoder_output = model.encode(source, source_mask)
+        decoder_input = (
+            torch.empty(1, 1)
+            .fill_(tokenizer_tgt.token_to_id("[SOS]"))
+            .type_as(source)
+            .to(device)
+        )
+
+        while True:
+            if decoder_input.size(1) == max_len:
+                break
+
+            decoder_mask = (
+                causal_mask(decoder_input.size(1)).type_as(source_mask).to(device)
+            )
+
+            decoder_output = model.decode(
+                encoder_output, source_mask, decoder_input, decoder_mask
+            )
+
+            log_probs = model.project(decoder_output[:, -1])
+
+            top_predictions = torch.topk(log_probs, k=3)
+
+            next_word = top_predictions.indices[0, 0]
+
+            decoder_input = torch.cat(
+                [
+                    decoder_input,
+                    torch.empty(1, 1)
+                    .type_as(source)
+                    .fill_(next_word.item())
+                    .to(device),
+                ],
+                dim=1,
+            )
+
+            if next_word.item() == 3:
+                break
+
+    return decoder_input.squeeze(0)
+
+def run_validation(
+    model,
+    validation_ds,
+    tokenizer_src,
+    tokenizer_tgt,
+    max_len,
+    device,
+    print_msg,
+    global_step,
+    writer,
+    num_examples=2,
+):
+    model.eval()
+    count = 0
+
+    source_texts = []
+    expected = []
+    predicted = []
+
+    try:
+        # get the console window width
+        with os.popen("stty size", "r") as console:
+            _, console_width = console.read().split()
+            console_width = int(console_width)
+    except:
+        # If we can't get the console width, use 80 as default
+        console_width = 80
+
+    with torch.no_grad():
+        for batch in validation_ds:
+            count += 1
+            encoder_input = batch["encoder_input"].to(device)  # (b, seq_len)
+
+            # check that the batch size is 1
+            assert encoder_input.size(0) == 1, "Batch size must be 1 for validation"
+
+            model_out = greedy_decode(
+                model,
+                batch["src_text"][0],
+                tokenizer_src,
+                tokenizer_tgt,
+                max_len,
+                device,
+            )
+
+            source_text = batch["src_text"][0]
+            target_text = batch["tgt_text"][0]
+            model_out_text = tokenizer_tgt.decode(model_out.detach().cpu().numpy())
+
+            source_texts.append(source_text)
+            expected.append(target_text)
+            predicted.append(model_out_text)
+
+            # Print the source, target and model output
+            print_msg("-" * console_width)
+            print_msg(f"{f'SOURCE: ':>12}{source_text}")
+            print_msg(f"{f'TARGET: ':>12}{target_text}")
+            print_msg(f"{f'PREDICTED: ':>12}{model_out_text}")
+
+            if count == num_examples:
+                print_msg("-" * console_width)
+                break
+
+    if writer:
+        # Evaluate the character error rate
+        # Compute the char error rate
+        metric = torchmetrics.CharErrorRate()
+        cer = metric(predicted, expected)
+        writer.add_scalar("validation cer", cer, global_step)
+        writer.flush()
+
+        # Compute the word error rate
+        metric = torchmetrics.WordErrorRate()
+        wer = metric(predicted, expected)
+        writer.add_scalar("validation wer", wer, global_step)
+        writer.flush()
+
+        # Compute the BLEU metric
+        metric = torchmetrics.BLEUScore()
+        bleu = metric(predicted, expected)
+        writer.add_scalar("validation BLEU", bleu, global_step)
+        writer.flush()
+
+def get_all_sentences(ds, lang):
+    for item in ds[lang]:
+        yield item
+
+def get_or_build_tokenizer(config, ds, lang):
+    tokenizer_path = Path(config["tokenizer_file"].format(lang))
+    if not Path.exists(tokenizer_path):
+        tokenizer = Tokenizer(WordLevel(unk_token="[UNK]"))
+        trainer = WordLevelTrainer(
+            vocab_size=config["vocab_size"],
+            special_tokens=["[UNK]", "[PAD]", "[SOS]", "[EOS]"],
+        )
+        tokenizer.train_from_iterator(get_all_sentences(ds, lang), trainer=trainer)
+        tokenizer.save(str(tokenizer_path))
+    else:
+        tokenizer = Tokenizer.from_file(str(tokenizer_path))
+    return tokenizer
+
+
+def load_source_target_dataset(source_path, target_path, source_lang, target_lang):
+    with open(source_path, "r", encoding="utf-8") as f:
+        source_texts = f.readlines()
+    with open(target_path, "r", encoding="utf-8") as f:
+        target_texts = f.readlines()
+
+    # Check lengths match
+    assert len(source_texts) == len(target_texts), "Mismatch in line counts between files"
+
+    # Create dataset dictionary
+    return {source_lang: source_texts, target_lang: target_texts}
+
+def get_ds(config):
+    # dataset_raw = load_dataset('Insert dataset name', f'{config["lang_src"]}-{config["lang_tgt"]}', split="train")
+
+    source_file_path = f"{config['data_folder']}{config['lang_src']}_samples.txt"
+    target_file_path = f"{config['data_folder']}{config['lang_tgt']}_samples.txt"
+
+    dataset_raw = load_source_target_dataset(source_file_path, target_file_path, config["lang_src"], config["lang_tgt"])
+
+    # Build tokenizers
+    tokenizer_source = get_or_build_tokenizer(config, dataset_raw, config["lang_src"])
+    tokenizer_target = get_or_build_tokenizer(config, dataset_raw, config["lang_tgt"])
+
+    # Keep 90% for training and 10% for validation
+    train_dataset_size = int(0.9 * len(dataset_raw))
+    val_dataset_size = int(len(dataset_raw)) - train_dataset_size
+    train_dataset_raw, val_dataset_raw = random_split(
+        dataset_raw, [train_dataset_size, val_dataset_size]
+    )
+
+    train_dataset = Source_Target_Dataset(
+        train_dataset_raw,
+        tokenizer_source,
+        tokenizer_target,
+        config["lang_src"],
+        config["lang_tgt"],
+        config["seq_len"],
+    )
+    val_dataset = Source_Target_Dataset(
+        val_dataset_raw,
+        tokenizer_source,
+        tokenizer_target,
+        config["lang_src"],
+        config["lang_tgt"],
+        config["seq_len"],
+    )
+    max_len_src = 0
+    max_len_target = 0
+    for item in dataset_raw:
+        source_ids = tokenizer_source.encode(item[config["lang_src"]]).ids
+        target_ids = tokenizer_source.encode(item[config["lang_tgt"]]).ids
+        max_len_src = max(max_len_src, len(source_ids))
+        max_len_target = max(max_len_target, len(target_ids))
+
+    print(f"Max length of source ids: {max_len_src}")
+    print(f"Max length of target ids: {max_len_target}")
+
+    train_dataloader = DataLoader(
+        train_dataset, batch_size=config["batch_size"], shuffle=True
+    )
+    val_dataloader = DataLoader(val_dataset, batch_size=1, shuffle=True)
+
+    return train_dataloader, val_dataloader, tokenizer_source, tokenizer_target
+
+
+def get_model(config, vocab_source_len, vocab_target_len):
+    # builds a transformer model
+    model = build_transformer(
+        vocab_source_len,
+        vocab_target_len,
+        config["seq_len"],
+        config["seq_len"],
+        config["d_model"],
+    )
+    return model
+
+
+def train_model(config):
+    # define the device
+    device = (
+        "cuda"
+        if torch.cuda.is_available()
+        else "mps" if torch.backends.mps.is_available() else "cpu"
+    )
+    print("Using device:", device)
+    if device == "cuda":
+        print(f"Device name: {torch.cuda.get_device_name(device)}")
+        print(
+            f"Device memory: {torch.cuda.get_device_properties(device).total_memory / 1024 ** 3} GB"
+        )
+    elif device == "mps":
+        print("Device name: <mps>")
+    else:
+        print("NOTE: If you have a GPU, consider using it for training.")
+        print(
+            "      On a Windows machine with NVidia GPU, check this video: https://www.youtube.com/watch?v=GMSjDTU8Zlc"
+        )
+        print(
+            "      On a Mac machine, run: pip3 install --pre torch torchvision torchaudio torchtext --index-url https://download.pytorch.org/whl/nightly/cpu"
+        )
+    device = torch.device(device)
+
+    Path(config["model_folder"]).mkdir(parents=True, exist_ok=True)
+
+    train_dataloader, val_dataloader, tokenizer_src, tokenizer_tgt = get_ds(config)
+    model = get_model(
+        config, tokenizer_src.get_vocab_size(), tokenizer_tgt.get_vocab_size()
+    ).to(device)
+
+    # Tensorboard
+    writer = SummaryWriter(config["experiment_name"])
+
+    optimizer = torch.optim.Adam(model.parameters(), lr=config["lr"], eps=1e-9)
+
+    # restore the state of the model/optimizer if the model crashes
+    initial_epoch = 0
+    global_step = 0
+
+    if config["preload"]:
+        model_filename = get_weights_file_path(config, config["preload"])
+        print(f"Preloading model: {model_filename}")
+        state = torch.load(model_filename)
+
+        initial_epoch = state["epoch"] + 1
+        optimizer.load_state_dict(state["optimizer_state_dict"])
+        global_step = state["global_step"]
+
+    loss_fn = nn.CrossEntropyLoss(
+        ignore_index=tokenizer_src.token_to_id("[PAD]"), label_smoothing=0.1
+    ).to(device)
+
+    for epoch in range(initial_epoch, config["num_epochs"]):
+        model.train()
+        batch_iterator = tqdm(train_dataloader, desc=f"Processing epoch {epoch:02d}")
+
+        for batch in batch_iterator:
+            encoder_input = batch["encoder_input"].to(device)  # (B, seq_len)
+            decoder_input = batch["decoder_input"].to(device)  # (B, seq_len)
+            encoder_mask = batch["encoder_mask"].to(
+                device
+            )  # (B, 1, 1, seq_len); only hiding the padding tokens
+            decoder_mask = batch["decoder_mask"].to(
+                device
+            )  # (B, 1, seq_len, seq_len); hidding the subsequent words
+
+            # runs the tensors through the transformer
+            encoder_output = model.encode(
+                encoder_input, encoder_mask
+            )  # (B, seq_len, d_model)
+
+            decoder_output = model.decode(
+                encoder_output, encoder_mask, decoder_input, decoder_mask
+            )  # (B, seq_len, d_model)
+
+            # projection output, model output
+            projection_output = model.project(
+                decoder_output
+            )  # (B, seq_len, target_vocab_size)
+
+            label = batch["label"].to(
+                device
+            )  # (B, seq_len) for each batch, we find the position in the vocabulary for a particular word label
+
+            # compare output to the label
+            # turns (B, seq_len, target_vocab_size)  -> (B * seq_len, target_vocab_size)
+            loss = loss_fn(
+                projection_output.view(-1, tokenizer_tgt.get_vocab_size()),
+                label.view(-1),
+            )
+            # shows loss on progress bar
+            batch_iterator.set_postfix({f"loss": f"{loss.item():6.3f}"})
+
+            # record the loss
+            writer.add_scalar("train loss", loss.item(), global_step)
+            writer.flush()
+
+            # backpropagate the loss
+            loss.backward()
+
+            # update the weights
+            optimizer.step()
+            optimizer.zero_grad()
+            global_step += 1
+
+        # save the model at the end of every epoch
+        model_filename = get_weights_file_path(config, f"{epoch:02d}")
+        # good to store both model + optimizer since optimizer keeps track of stats
+        # for each weight and how to move each weight independently
+        run_validation(
+            model,
+            val_dataloader,
+            tokenizer_src,
+            tokenizer_tgt,
+            config["seq_len"],
+            device,
+            print,
+            global_step,
+            writer,
+        )
+        torch.save(
+            {
+                "epoch": epoch,
+                "model_state_dict": model.state_dict(),
+                "optimizer_state_dict": optimizer.state_dict(),
+                "global_step": global_step,
+            },
+            model_filename,
+        )
+
+
+def translate(sentence: str):
+    device = (
+        "cuda"
+        if torch.cuda.is_available()
+        else "mps" if torch.backends.mps.is_available() else "cpu"
+    )
+
+    if device == "cuda":
+        print(f"Device name: {torch.cuda.get_device_name(device)}")
+        print(
+            f"Device memory: {torch.cuda.get_device_properties(device).total_memory / 1024 ** 3} GB"
+        )
+    elif device == "mps":
+        print(f"Device name: <mps>")
+
+    device = torch.device(device)
+
+    config = get_config()
+
+    tokenizer_src = Tokenizer.from_file(
+        str(Path(config["tokenizer_file"].format(config["lang_src"])))
+    )
+    tokenizer_tgt = Tokenizer.from_file(
+        str(Path(config["tokenizer_file"].format(config["lang_tgt"])))
+    )
+
+    model = build_transformer(
+        tokenizer_src.get_vocab_size(),
+        tokenizer_tgt.get_vocab_size(),
+        config["seq_len"],
+        config["seq_len"],
+        d_model=config["d_model"],
+    ).to(device)
+
+    model_filename = get_weights_file_path(config, config["preload"])
+    print(f"Loading model: {model_filename}")
+    state = torch.load(model_filename)
+
+    model.load_state_dict(state["model_state_dict"])
+
+    seq_len = config["seq_len"]
+
+    model.eval()
+    model_out = greedy_decode(
+        model, sentence, tokenizer_src, tokenizer_tgt, seq_len, device
+    )
+    model_out_text = tokenizer_tgt.decode(model_out.detach().cpu().numpy())
+
+    print(model_out_text)
+
+
+if __name__ == "__main__":
+    # warnings.filterwarnings('ignore')
+    # aave_file_path = "../data/aave_samples.txt"
+    # sae_file_path = "../data/sae_samples.txt"
+    config = get_config()
+    train_model(config)
+    # translate("tryna get this out my headbut I can't help it")